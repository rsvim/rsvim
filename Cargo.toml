[workspace]
members = ["rsvim_core", "rsvim_cli"]
resolver = "2"

[workspace.package]
version = "0.1.1-alpha.10"
edition = "2024"
rust-version = "1.85.0"
authors = ["Lin Rongbin <linrongbin16@outlook.com>"]
repository = "https://github.com/rsvim/rsvim"
readme = "README.md"
homepage = "https://rsvim.github.io/"
documentation = "https://rsvim.github.io/"
license = "Vim"
keywords = ["vim", "neovim", "text-editor", "editor", "terminal"]
categories = ["text-editors"]
exclude = [".DS_Store"]

[workspace.dependencies]
rsvim_core = { version = "0.1.1-alpha.10", path = "./rsvim_core" }
crossterm = { version = "0.29", features = ["event-stream"] }
bitflags = "2.9.2"
jiff = { version = "0.2.15", features = ["tzdb-bundle-always"] }
log = { version = "0.4", features = [
  "max_level_trace",
  "release_max_level_error",
] }
env_filter = "0.1.3"
fern = "0.7"
tokio = { version = "1", features = ["full"] }
tokio-util = { version = "0.7.16", features = ["full"] }
# tokio-stream = { version = "0.1.16", features = ["full"] }
lexopt = "0.3.1"
futures = "0.3"
# rand = "0.8.5"
# heed = "0.20.5"
# bytes = { version = "1" }
# serde_json = "1.0.132"
compact_str = "0.9"
ropey = { version = "1.6.1", default-features = false }
geo = "0.30.0"
num-traits = "0.2.19"
parking_lot = "0.12.4"
dirs = "6.0.0"
anyhow = "1.0.99"
# thiserror = "2"
regex = "1.11.1"
# url = "2.5.4"
foldhash = "0.1.5"
path-absolutize = "3.1.1"
# toml = "0.8.20"
zstd = "0.13.3"
ascii = "1.1.0"
unicode-width = "0.2.1"
# unicode-segmentation = "1.12.0"
# unicode-normalization = "0.1.24"
icu = { version = "2.0.0", features = ["compiled_data"] }
itertools = "0.14.0"
derive_builder = "0.20.2"
lru = "0.13.0"
paste = "1.0.15"
smallvec = "1.15.1"
litemap = "0.8.0"
assert_fs = "1.1.3"
<<<<<<< HEAD
humansize = "2.1.3"
=======
git2 = "0.20"
>>>>>>> ded68501

# NOTE: Javascript dependencies always keep the same with `deno` {

# deno: https://github.com/denoland/deno/blob/v2.4.2/Cargo.toml
# deno_core: https://github.com/denoland/deno_core/blob/0.352.1/Cargo.toml
# deno_ast: https://github.com/denoland/deno_ast/blob/0.48.2/Cargo.toml

v8 = { version = "=137.2.1", default-features = false }
swc_atoms = "=5.0.0"
swc_common = "=9.2.0"
swc_config = "=3.0.0"
swc_config_macro = "=1.0.0"
swc_ecma_ast = "=9.0.0"
swc_ecma_codegen = "=11.0.0"
swc_ecma_codegen_macros = "=2.0.0"
swc_ecma_loader = "=9.0.0"
swc_ecma_parser = "=12.0.0"
swc_ecma_transforms_base = "=13.0.0"
swc_ecma_transforms_classes = "=13.0.0"
swc_ecma_transforms_compat = "=15.0.0"
swc_ecma_transforms_macros = "=1.0.0"
swc_ecma_transforms_optimization = "=14.0.0"
swc_ecma_transforms_proposal = "=13.0.0"
swc_ecma_transforms_react = "=15.0.0"
swc_ecma_transforms_typescript = "=15.0.0"
swc_ecma_utils = "=13.1.0"
swc_ecma_visit = "=9.0.0"
swc_eq_ignore_macros = "=1.0.0"
# swc_bundler = "=17.0.0"
# swc_graph_analyzer = "=10.0.0"
swc_macros_common = "=1.0.0"
swc_trace_macro = "=2.0.1"
swc_visit = "=2.0.0"
swc_visit_macros = "=0.5.13"
# sourcemap = "9.1.2"

# NOTE: Javascript dependencies always keep the same with `deno` }

# Debug
[profile.dev.package.v8]
opt-level = 1

# Nightly
[profile.nightly]
inherits = "release"
opt-level = 's'
debug = true

# Release
[profile.release]
lto = true
strip = true
incremental = true
codegen-units = 1
opt-level = 'z'<|MERGE_RESOLUTION|>--- conflicted
+++ resolved
@@ -62,11 +62,8 @@
 smallvec = "1.15.1"
 litemap = "0.8.0"
 assert_fs = "1.1.3"
-<<<<<<< HEAD
 humansize = "2.1.3"
-=======
 git2 = "0.20"
->>>>>>> ded68501
 
 # NOTE: Javascript dependencies always keep the same with `deno` {
 
