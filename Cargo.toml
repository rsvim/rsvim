--- conflicted
+++ resolved
@@ -48,13 +48,8 @@
 geo = { version = "0.28.0", features = ["serde"] }
 num-traits = "0.2.19"
 parking_lot = "0.12.3"
-<<<<<<< HEAD
 v8 = "0.106.0"
-async-trait = "0.1.81"
-=======
-v8 = "0.105.0"
 async-trait = "0.1.82"
->>>>>>> 26c98f96
 
 [dev-dependencies]
 
