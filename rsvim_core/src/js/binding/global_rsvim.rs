//! APIs for `Rsvim` namespace.

pub mod buf;
pub mod cmd;
pub mod opt;

#[cfg(test)]
<<<<<<< HEAD
mod buf_tests;
#[cfg(test)]
mod cmd_tests;
=======
mod cmd_tests;
#[cfg(test)]
mod opt_tests;
>>>>>>> ded68501
<|MERGE_RESOLUTION|>--- conflicted
+++ resolved
@@ -5,12 +5,8 @@
 pub mod opt;
 
 #[cfg(test)]
-<<<<<<< HEAD
 mod buf_tests;
 #[cfg(test)]
 mod cmd_tests;
-=======
-mod cmd_tests;
 #[cfg(test)]
-mod opt_tests;
->>>>>>> ded68501
+mod opt_tests;