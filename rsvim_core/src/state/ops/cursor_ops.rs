--- conflicted
+++ resolved
@@ -242,13 +242,6 @@
         Some(last_char) => std::cmp::min(last_char_on_row, last_char),
         None => last_char_on_row,
       }
-<<<<<<< HEAD
-      //
-      // buffer
-      //   .last_char_on_line_no_eol_since(cursor_line_idx, last_char_on_row)
-      //   .unwrap()
-=======
->>>>>>> 57fc324a
     };
     std::cmp::min(expected, upper_bounded)
   }
